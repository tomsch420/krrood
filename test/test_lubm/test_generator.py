--- conflicted
+++ resolved
@@ -10,17 +10,9 @@
     contains,
     set_of,
     or_,
-<<<<<<< HEAD
-    and_,
-    a,
-    flatten,
-)
-from krrood.entity_query_language.predicate import Predicate, HasType, HasTypes
-=======
     not_,
 )
 from krrood.entity_query_language.predicate import Predicate
->>>>>>> 3b969da0
 from krrood.entity_query_language.symbolic import symbolic_mode
 from krrood.experiments.ood.generator import UniversityDataGenerator
 from krrood.experiments.ood.lubm import (
@@ -161,12 +153,6 @@
         query = an(
             set_of(
                 (student, course),
-<<<<<<< HEAD
-                or_(graduate_student, undergraduate_student),
-            )
-        )
-    query.visualize()
-=======
                 contains(specific_professor.teaches_courses, course),
                 or_(
                     contains(student.takes_graduate_courses, course),
@@ -175,7 +161,6 @@
             ),
         )
 
->>>>>>> 3b969da0
     return query
 
 
