from __future__ import annotations

from collections import UserDict
from contextlib import contextmanager
from copy import copy

from . import logger
from .enums import EQLMode, PredicateType
from .rxnode import RWXNode, ColorLegend
from .symbol_graph import SymbolGraph
from ..class_diagrams import ClassRelation
from ..class_diagrams.class_diagram import Association, WrappedClass
from ..class_diagrams.wrapped_field import WrappedField

"""
Core symbolic expression system used to build and evaluate entity queries.

This module defines the symbolic types (variables, sources, logical and
comparison operators) and the evaluation mechanics.
"""
import contextvars
import operator
import typing
from abc import abstractmethod, ABC
from dataclasses import dataclass, field, fields, MISSING
from functools import lru_cache, cached_property

from typing_extensions import (
    Iterable,
    Any,
    Optional,
    Type,
    Dict,
    ClassVar,
    Union as TypingUnion,
    Generic,
    TypeVar,
    TYPE_CHECKING,
    List,
    Tuple,
    Callable,
)


from .cache_data import (
    is_caching_enabled,
    SeenSet,
    IndexedCache,
)
from .failures import (
    MultipleSolutionFound,
    NoSolutionFound,
    UsageError,
<<<<<<< HEAD
    GreaterThanExpectedNumberOfSolutions,
    LessThanExpectedNumberOfSolutions,
=======
    UnsupportedNegation,
>>>>>>> 022e75e0
)
from .utils import IDGenerator, is_iterable, generate_combinations
from .hashed_data import HashedValue, HashedIterable, T

if TYPE_CHECKING:
    from .conclusion import Conclusion

_symbolic_mode = contextvars.ContextVar("symbolic_mode", default=None)


def _set_symbolic_mode(mode: EQLMode):
    """
    Set symbolic construction mode.

    :param mode: Can be Query or Rule.
    """
    _symbolic_mode.set(mode)


def in_symbolic_mode(mode: Optional[EQLMode] = None) -> bool:
    """
    Check whether symbolic construction mode is currently active.

    :returns: True if symbolic mode is enabled, otherwise False.
    """
    current_mode = _symbolic_mode.get()
    return current_mode == mode if mode else current_mode is not None


T = TypeVar("T")

id_generator = IDGenerator()

RWXNode.enclosed_name = "Selected Variable"


@dataclass
class OperationResult:
    """
    A data structure that carries information about the result of an operation in EQL.
    """

    bindings: Dict[int, HashedValue]
    """
    The bindings resulting from the operation, mapping variable IDs to their values.
    """
    is_false: bool
    """
    Whether the operation resulted in a false value (i.e., The operation condition was not satisfied)
    """
    operand: SymbolicExpression
    """
    The operand that produced the result.
    """

    @cached_property
    def is_true(self):
        return not self.is_false

    def __contains__(self, item):
        return item in self.bindings

    def __getitem__(self, item):
        return self.bindings[item]

    def __setitem__(self, key, value):
        self.bindings[key] = value


@dataclass(eq=False)
class SymbolicExpression(Generic[T], ABC):
    """
    Base class for all symbolic expressions.

    Symbolic expressions form a tree and are evaluated lazily to produce
    bindings for variables, subject to logical constraints.

    :ivar _child_: Optional child expression.
    :ivar _id_: Unique identifier of this node.
    :ivar _node_: Backing anytree.Node for visualization and traversal.
    :ivar _conclusion_: Set of conclusion actions attached to this node.
    :ivar _yield_when_false__: If True, may yield even when the expression is false.
    :ivar _is_false_: Internal flag indicating evaluation result for this node.
    """

    _child_: Optional[SymbolicExpression] = field(init=False)
    _id_: int = field(init=False, repr=False, default=None)
    _node_: RWXNode = field(init=False, default=None, repr=False)
    _id_expression_map_: ClassVar[Dict[int, SymbolicExpression]] = {}
    _conclusion_: typing.Set[Conclusion] = field(init=False, default_factory=set)
    _symbolic_expression_stack_: ClassVar[List[SymbolicExpression]] = []
    _yield_when_false_: bool = field(init=False, repr=False, default=False)
    _is_false_: bool = field(init=False, repr=False, default=False)
    _seen_parent_values_by_parent_: Dict[int, Dict[bool, SeenSet]] = field(
        default_factory=dict, init=False, repr=False
    )
    _eval_parent_: Optional[SymbolicExpression] = field(
        default=None, init=False, repr=False
    )
    _plot_color__: Optional[ColorLegend] = field(default=None, init=False, repr=False)

    def __post_init__(self):
        if not self._id_:
            self._id_ = id_generator(self)
            self._create_node_()
            self._id_expression_map_[self._id_] = self
        if hasattr(self, "_child_") and self._child_ is not None:
            self._update_child_()

    def _update_child_(self, child: Optional[SymbolicExpression] = None):
        child = child or self._child_
        self._child_ = self._update_children_(child)[0]

    def _update_children_(
        self, *children: SymbolicExpression
    ) -> Tuple[SymbolicExpression, ...]:
        children: Dict[int, SymbolicExpression] = dict(enumerate(children))
        for k, v in children.items():
            if not isinstance(v, SymbolicExpression):
                children[k] = Literal(v)
        for k, v in children.items():
            # With graph structure, do not copy nodes; just connect an edge.
            v._node_.parent = self._node_
        return tuple(children.values())

    def _create_node_(self):
        self._node_ = RWXNode(self._name_, data=self, color=self._plot_color_)

    def _reset_cache_(self) -> None:
        """
        Reset the cache of the symbolic expression and its children.
        """
        self._reset_only_my_cache_()
        for child in self._children_:
            child._reset_cache_()

    def _reset_only_my_cache_(self) -> None:
        """
        Reset only the cache of this symbolic expression.
        """
        # Also reset per-parent duplicate tracking and runtime eval parent to ensure reevaluation works
        self._seen_parent_values_by_parent_ = {}
        self._eval_parent_ = None

    @abstractmethod
    def _evaluate__(
        self,
        sources: Optional[Dict[int, HashedValue]] = None,
        parent: Optional[SymbolicExpression] = None,
    ) -> Iterable[OperationResult]:
        """
        Evaluate the symbolic expression and set the operands indices.
        This method should be implemented by subclasses.
        """
        pass

    def _add_conclusion_(self, conclusion: Conclusion):
        self._conclusion_.add(conclusion)

    @lru_cache(maxsize=None)
    def _projection_(self, when_true: Optional[bool] = True) -> HashedIterable[int]:
        """
        Return the set of variable ids that uniquely identify an output of this node
        for its parent, on the given truth branch.

        The default implementation asks the parent for its projection, and augments it
        with variables referenced by this node's conclusions when the branch can yield.
        """
        if self._parent_:
            projection = self._parent_._projection_(when_true=when_true)
        else:
            projection = HashedIterable()

        if when_true or (when_true is None):
            for child in self._children_:
                for conclusion in child._conclusion_:
                    projection.update(conclusion._unique_variables_)
        return projection

    @property
    def _parent_(self) -> Optional[SymbolicExpression]:
        if self._eval_parent_ is not None:
            return self._eval_parent_
        elif self._node_.parent is not None:
            return self._node_.parent.data
        return None

    @_parent_.setter
    def _parent_(self, value: Optional[SymbolicExpression]):
        self._node_.parent = value._node_ if value is not None else None
        if value is not None and hasattr(value, "_child_"):
            value._child_ = self

    @property
    @lru_cache(maxsize=None)
    def _conditions_root_(self) -> SymbolicExpression:
        """
        Get the root of the symbolic expression tree that contains conditions.
        """
        conditions_root = self._root_
        while conditions_root._child_ is not None:
            conditions_root = conditions_root._child_
            if isinstance(conditions_root._parent_, QueryObjectDescriptor):
                break
        return conditions_root

    @property
    def _root_(self) -> SymbolicExpression:
        """
        Get the root of the symbolic expression tree.
        """
        return self._node_.root.data

    @property
    @abstractmethod
    def _name_(self) -> str:
        pass

    @property
    def _all_nodes_(self) -> List[SymbolicExpression]:
        return [self] + self._descendants_

    @property
    def _descendants_(self) -> List[SymbolicExpression]:
        return [d.data for d in self._node_.descendants]

    @property
    def _children_(self) -> List[SymbolicExpression]:
        return [c.data for c in self._node_.children]

    @classmethod
    def _current_parent_(cls) -> Optional[SymbolicExpression]:
        if cls._symbolic_expression_stack_:
            return cls._symbolic_expression_stack_[-1]
        return None

    @property
    def _sources_(self):
        vars = [v.data for v in self._node_.leaves]
        while any(isinstance(v, SymbolicExpression) for v in vars):
            vars = {
                (
                    v._domain_source_.domain
                    if isinstance(v, Variable) and v._domain_source_
                    else v
                )
                for v in vars
            }
            for v in copy(vars):
                if isinstance(v, SymbolicExpression):
                    vars.remove(v)
                    vars.update(set(v._all_variable_instances_))
        sources = set(HashedIterable(vars))
        return sources

    @property
    @lru_cache(maxsize=None)
    def _unique_variables_(self) -> HashedIterable[Variable]:
        unique_variables = HashedIterable()
        for var in self._all_variable_instances_:
            unique_variables.add(var)
        return unique_variables

    @property
    @abstractmethod
    @lru_cache(maxsize=None)
    def _all_variable_instances_(self) -> List[Variable]:
        """
        Get the leaf instances of the symbolic expression.
        This is useful for accessing the leaves of the symbolic expression tree.
        """
        ...

    def _is_duplicate_output_(self, output: Dict[int, HashedValue]) -> bool:
        """
        Check if the output has been seen before for the current parent and truth branch.
        """
        projection = self._projection_(when_true=not self._is_false_)
        if not projection:
            return False

        required_output = {k: v for k, v in output.items() if k in projection}
        if not required_output:
            return False

        # Use a per-parent seen set to avoid suppressing outputs across different parent contexts
        parent_id = self._parent_._id_ if self._parent_ else self._id_
        seen_by_truth = self._seen_parent_values_by_parent_.setdefault(
            parent_id, {True: SeenSet(), False: SeenSet()}
        )
        seen_set = seen_by_truth[not self._is_false_]

        if seen_set.check(required_output):
            return True
        seen_set.add(required_output)
        return False

    @property
    def _plot_color_(self) -> ColorLegend:
        return self._plot_color__

    @_plot_color_.setter
    def _plot_color_(self, value: ColorLegend):
        self._plot_color__ = value
        self._node_.color = value

    def __and__(self, other):
        return AND(self, other)

    def __or__(self, other):
        return optimize_or(self, other)

    def __invert__(self):
        return Not(self)

    def __enter__(self, in_rule_mode: bool = False):
        node = self
        to_return = self
        if in_rule_mode or in_symbolic_mode(EQLMode.Rule):
            if (node is self._root_) or (node._parent_ is self._root_):
                node = node._conditions_root_
        if isinstance(node, Variable) and node._parent_ is None:
            node = An(Entity(selected_variables=[node]))
            to_return = node
        SymbolicExpression._symbolic_expression_stack_.append(node)
        return to_return

    def __exit__(self, *args):
        SymbolicExpression._symbolic_expression_stack_.pop()

    def __hash__(self):
        return hash(id(self))

    def __repr__(self):
        return self._name_


@dataclass(eq=False, repr=False)
class CanBehaveLikeAVariable(SymbolicExpression[T], ABC):
    """
    This class adds the monitoring/tracking behaviour on variables that tracks attribute access, calling,
    and comparison operations.
    """

    _var_: CanBehaveLikeAVariable[T] = field(init=False, default=None)
    """
    A variable that is used if the child class to this class want to provide a variable to be tracked other than 
    itself, this is specially useful for child classes that holds a variable instead of being a variable and want
     to delegate the variable behaviour to the variable it has instead.
    For example, this is the case for the ResultQuantifiers & QueryDescriptors that operate on a single selected
    variable.
    """
    _path_: List[ClassRelation] = field(init=False, default_factory=list)
    """
    The path of the variable in the symbol graph as a sequence of relation instances.
    """

    _type_: Type = field(init=False, default=None)
    """
    The type of the variable.
    """

    def __getattr__(self, name: str) -> CanBehaveLikeAVariable[T]:
        # Prevent debugger/private attribute lookups from being interpreted as symbolic attributes
        if not in_symbolic_mode():
            raise AttributeError(
                f"{self.__class__.__name__} object has no attribute {name}, maybe you forgot to "
                f"use the symbolic_mode context manager?"
            )
        if name.startswith("__") and name.endswith("__"):
            raise AttributeError(
                f"{self.__class__.__name__} object has no attribute {name}"
            )
        return Attribute(self, name, self._type__)

    @cached_property
    def _type__(self):
        return self._var_._type_ if self._var_ else None

    def __getitem__(self, key) -> CanBehaveLikeAVariable[T]:
        self._if_not_in_symbolic_mode_raise_error_("__getitem__")
        return Index(self, key)

    def __call__(self, *args, **kwargs) -> CanBehaveLikeAVariable[T]:
        self._if_not_in_symbolic_mode_raise_error_("__call__")
        return Call(self, args, kwargs)

    def __eq__(self, other) -> Comparator:
        self._if_not_in_symbolic_mode_raise_error_("__eq__")
        return Comparator(self, other, operator.eq)

    def __contains__(self, item) -> Comparator:
        self._if_not_in_symbolic_mode_raise_error_("__contains__")
        return Comparator(item, self, operator.contains)

    def __ne__(self, other) -> Comparator:
        self._if_not_in_symbolic_mode_raise_error_("__ne__")
        return Comparator(self, other, operator.ne)

    def __lt__(self, other) -> Comparator:
        self._if_not_in_symbolic_mode_raise_error_("__lt__")
        return Comparator(self, other, operator.lt)

    def __le__(self, other) -> Comparator:
        self._if_not_in_symbolic_mode_raise_error_("__le__")
        return Comparator(self, other, operator.le)

    def __gt__(self, other) -> Comparator:
        self._if_not_in_symbolic_mode_raise_error_("__gt__")
        return Comparator(self, other, operator.gt)

    def __ge__(self, other) -> Comparator:
        self._if_not_in_symbolic_mode_raise_error_("__ge__")
        return Comparator(self, other, operator.ge)

    def _if_not_in_symbolic_mode_raise_error_(self, method_name: str) -> None:
        if not in_symbolic_mode():
            raise AttributeError(
                f"You are not in symbolic_mode {self.__class__.__name__} object has no attribute"
                f" {method_name}"
            )

    def __hash__(self):
        return super().__hash__()


@dataclass(eq=False)
class ResultQuantifier(CanBehaveLikeAVariable[T], ABC):
    """
    Base for quantifiers that return concrete results from entity/set queries
    (e.g., An, The).
    """

    _child_: QueryObjectDescriptor[T]

    def __post_init__(self):
        super().__post_init__()
        self._var_ = (
            self._child_._var_
            if isinstance(self._child_, CanBehaveLikeAVariable)
            else None
        )
        self._node_.wrap_subtree = True

    @cached_property
    def _type_(self):
        if self._var_:
            return self._var_._type_
        else:
            raise ValueError("No type available as _var_ is None")

    @property
    def _name_(self) -> str:
        return f"{self.__class__.__name__}()"

    def evaluate(
        self,
    ) -> Iterable[TypingUnion[T, Dict[TypingUnion[T, SymbolicExpression[T]], T]]]:
        SymbolGraph().remove_dead_instances()
        with symbolic_mode(mode=None):
            results = self._evaluate__()
            assert not in_symbolic_mode()
            yield from map(self._process_result_, filter(lambda r: r.is_true, results))
        self._reset_cache_()

    def _evaluate__(
        self,
        sources: Optional[Dict[int, HashedValue]] = None,
        parent: Optional[SymbolicExpression] = None,
    ) -> Iterable[T]:
        sources = sources or {}
        self._eval_parent_ = parent
        if self._id_ in sources:
            yield OperationResult(sources, self._is_false_, self)
            return
        values = self._child_._evaluate__(sources, parent=self)
        for value in values:
            self._is_false_ = value.is_false
            if self._var_:
                value[self._id_] = value[self._var_._id_]
            yield OperationResult(value.bindings, self._is_false_, self)

    @lru_cache(maxsize=None)
    def _projection_(self, when_true: Optional[bool] = True) -> HashedIterable[int]:
        """
        Return the projection for result quantifiers.

        Includes selected variables from the child and conclusion variables when applicable.
        """
        projection = (
            self._parent_._projection_(when_true=when_true)
            if self._parent_
            else HashedIterable()
        )
        child = self._child_
        for var in child.selected_variables:
            projection.add(var)
            projection.update(var._unique_variables_)
        if when_true or (when_true is None):
            for conclusion in child._conclusion_:
                projection.update(conclusion._unique_variables_)
        return projection

    @property
    @lru_cache(maxsize=None)
    def _all_variable_instances_(self) -> List[Variable]:
        return self._child_._all_variable_instances_

    def _process_result_(
        self, result: OperationResult
    ) -> TypingUnion[T, UnificationDict]:
        if isinstance(self._child_, Entity):
            return result[self._child_.selected_variable._id_].value
        elif isinstance(self._child_, SetOf):
            selected_variables_ids = [v._id_ for v in self._child_.selected_variables]
            return UnificationDict(
                {
                    self._id_expression_map_[var_id]: value
                    for var_id, value in result.bindings.items()
                    if var_id in selected_variables_ids
                }
            )
        else:
            raise NotImplementedError(f"Unknown child type {type(self._child_)}")

    def __invert__(self):
        raise UnsupportedNegation(self.__class__)

    def visualize(
        self,
        figsize=(35, 30),
        node_size=7000,
        font_size=25,
        spacing_x: float = 4,
        spacing_y: float = 4,
        layout: str = "tidy",
        edge_style: str = "orthogonal",
        label_max_chars_per_line: Optional[int] = 13,
    ):
        """
        Visualize the query graph, for arguments' documentation see `rustworkx_utils.RWXNode.visualize`.
        """
        self._node_.visualize(
            figsize=figsize,
            node_size=node_size,
            font_size=font_size,
            spacing_x=spacing_x,
            spacing_y=spacing_y,
            layout=layout,
            edge_style=edge_style,
            label_max_chars_per_line=label_max_chars_per_line,
        )

    @property
    def _plot_color_(self) -> ColorLegend:
        return ColorLegend("ResultQuantifier", "#9467bd")

    @_plot_color_.setter
    def _plot_color_(self, value: ColorLegend):
        self._plot_color__ = value
        self._node_.color = value


class UnificationDict(UserDict):
    """
    A dictionary which maps all expressions that are on a single variable to the original variable id.
    """

    def __getitem__(self, key: CanBehaveLikeAVariable[T]) -> T:
        key = key._id_expression_map_[key._var_._id_]
        return super().__getitem__(key).value


@dataclass(eq=False, repr=False)
class An(ResultQuantifier[T]):
    """Quantifier that yields all matching results one by one."""

    _at_least_: Optional[int] = None
    _at_most_: Optional[int] = None
    _exactly_: Optional[int] = None

    def __post_init__(self):
        super().__post_init__()
        if self._exactly_ and (self._at_least_ or self._at_most_):
            raise UsageError(
                f"exactly is specified, but either at_least or at_most is also specified,"
                f"cannot specify both."
            )
        if (
            (self._at_least_ and self._at_least_ < 0)
            or (self._at_most_ and self._at_most_ < 0)
            or (self._exactly_ and self._exactly_ < 0)
        ):
            raise UsageError(
                f"at_least, at_most, and exactly must be positive integers."
            )
        if self._at_most_ and self._at_least_:
            if self._at_most_ == self._at_least_:
                self._exactly_ = self._at_least_
                self._at_most_ = None
                self._at_least_ = None
            elif self._at_most_ < self._at_least_:
                raise UsageError(
                    f"at_most {self._at_most_} cannot be less than at_least {self._at_least_}."
                )

    @cached_property
    def _upper_limit_(self) -> Optional[int]:
        """
        :return: The upper limit of the number of results if exists.
        """
        if self._exactly_:
            return self._exactly_
        elif self._at_most_:
            return self._at_most_
        else:
            return None

    @cached_property
    def _lower_limit_(self) -> Optional[int]:
        """
        :return: The lower limit of the number of results if exists.
        """
        if self._exactly_:
            return self._exactly_
        elif self._at_least_:
            return self._at_least_
        else:
            return None

    def __repr__(self):
        name = f"{self.__class__.__name__}"
        if self._at_least_ or self._at_most_ or self._exactly_:
            name += "("
        if self._at_least_ and not self._at_most_:
            name += f"n>={self._at_least_})"
        elif self._at_most_ and not self._at_least_:
            name += f"n<={self._at_most_})"
        elif self._at_least_ and self._at_most_:
            name += f"{self._at_least_}<=n<={self._at_most_})"
        elif self._exactly_:
            name += f"n={self._exactly_})"
        return name

    def evaluate(
        self,
    ) -> Iterable[TypingUnion[T, Dict[TypingUnion[T, SymbolicExpression[T]], T]]]:
        """
        Evaluate the query graph while monitoring the result count and raising when the expected count is violated.
        """
        result_count = 0
        for result in super().evaluate():
            result_count += 1
            self._assert_less_than_upper_limit_(result_count)
            yield result
        self._assert_more_than_lower_limit_(result_count)

    def _assert_less_than_upper_limit_(self, count: int):
        """
        Assert that the count is less than the upper limit.

        :param count:
        :raises GreaterThanExpectedNumberOfSolutions: If the count exceeds the upper limit.
        """
        if self._upper_limit_ and count > self._upper_limit_:
            raise GreaterThanExpectedNumberOfSolutions(self, self._exactly_)

    def _assert_more_than_lower_limit_(self, count: int):
        """
        Assert that the count is more than the lower limit.

        :param count: The current count.
        :raises LessThanExpectedNumberOfSolutions: If the count is less than the lower limit.
        :raises NoSolutionFound: If no solution is found.
        """
        if self._lower_limit_ and count < self._lower_limit_:
            raise LessThanExpectedNumberOfSolutions(self, self._exactly_, count)


@dataclass(eq=False, repr=False)
class The(An[T]):
    """
    Quantifier that expects exactly one result; raises MultipleSolutionFound if more.
    """

    _exactly_: int = field(init=False, default=1)
    _at_least_: int = field(init=False, default=None)
    _at_most_: int = field(init=False, default=None)

    def evaluate(
        self,
    ) -> TypingUnion[T, Dict[TypingUnion[T, SymbolicExpression[T]], T]]:
        try:
            return list(super().evaluate())[0]
        except LessThanExpectedNumberOfSolutions:
            raise NoSolutionFound(self)
        except GreaterThanExpectedNumberOfSolutions:
            raise MultipleSolutionFound(self)


@dataclass(eq=False)
class QueryObjectDescriptor(SymbolicExpression[T], ABC):
    """
    Describes the queried object(s), could be a query over a single variable or a set of variables,
    also describes the condition(s)/properties of the queried object(s).
    """

    _child_: Optional[SymbolicExpression[T]] = field(default=None)
    selected_variables: List[CanBehaveLikeAVariable[T]] = field(default_factory=list)
    warned_vars: typing.Set = field(default_factory=set, init=False)

    def __post_init__(self):
        super().__post_init__()
        for variable in self.selected_variables:
            variable._var_._node_.enclosed = True

    @lru_cache(maxsize=None)
    def _projection_(self, when_true: Optional[bool] = True) -> HashedIterable[int]:
        """
        Return the projection for query object descriptors.

        Includes selected variables and conclusion variables when applicable.
        """
        projection = (
            self._parent_._projection_(when_true=when_true)
            if self._parent_
            else HashedIterable()
        )
        projection.update(self.selected_variables)
        for var in self.selected_variables:
            projection.update(var._unique_variables_)
        if self._child_ and (when_true or (when_true is None)):
            for conclusion in self._child_._conclusion_:
                projection.update(conclusion._unique_variables_)
        return projection

    def _evaluate__(
        self,
        sources: Optional[Dict[int, HashedValue]] = None,
        parent: Optional[SymbolicExpression] = None,
    ) -> Iterable[OperationResult]:
        sources = sources or {}
        self._eval_parent_ = parent
        if self._id_ in sources:
            yield OperationResult(sources, self._is_false_, self)
        for values in self.get_constrained_values(sources):
            values = self.update_data_from_child(values)
            if self.any_selected_inferred_vars_are_unbound(values):
                continue
            self._warn_on_unbound_variables_(values.bindings, self.selected_variables)
            if self.any_selected_not_inferred_vars_are_unbound(values):
                for binding in self.generate_combinations_with_unbound_variables(
                    values.bindings
                ):
                    yield OperationResult(binding, self._is_false_, self)
            else:
                yield values

    def any_selected_inferred_vars_are_unbound(self, values: OperationResult) -> bool:
        return any(
            var._id_ not in values and (isinstance(var, Variable) and var._is_inferred_)
            for var in self.selected_variables
        )

    def any_selected_not_inferred_vars_are_unbound(
        self, values: OperationResult
    ) -> bool:
        return any(
            var._id_ not in values
            and not (isinstance(var, Variable) and var._is_inferred_)
            for var in self.selected_variables
        )

    def update_data_from_child(self, child_result: OperationResult):
        if self._child_:
            self._is_false_ = child_result.is_false
            if self._is_false_:
                return child_result
            for conclusion in self._child_._conclusion_:
                child_result.bindings = next(
                    iter(conclusion._evaluate__(child_result.bindings, parent=self))
                ).bindings
        else:
            self._is_false_ = False
        return child_result

    def get_constrained_values(
        self, sources: Optional[Dict[int, HashedValue]]
    ) -> Iterable[OperationResult]:
        if self._child_:
            yield from self._child_._evaluate__(sources, parent=self)
        else:
            yield from [OperationResult(sources, False, self)]

    def generate_combinations_with_unbound_variables(
        self, sources: Dict[int, HashedValue]
    ):
        var_val_gen = {
            var: var._evaluate__(copy(sources), parent=self)
            for var in self.selected_variables
        }
        for sol in generate_combinations(var_val_gen):
            var_val = {var._id_: sol[var][var._id_] for var in self.selected_variables}
            yield {**sources, **var_val}

    def _warn_on_unbound_variables_(
        self,
        sources: Dict[int, HashedValue],
        selected_vars: Iterable[CanBehaveLikeAVariable],
    ):
        """
        Warn the user if there are unbound variables in the query descriptor, because this will result in a cartesian
        product join operation.

        :param sources: The bound values after applying the conditions.
        :param selected_vars: The variables selected in the query descriptor.
        """
        unbound_variables = HashedIterable()
        for var in selected_vars:
            unbound_variables.update(
                var._unique_variables_.difference(HashedIterable(values=sources))
            )
        unbound_variables_with_domain = HashedIterable()
        for var in unbound_variables:
            if var.value._domain_ and len(var.value._domain_.values) > 20:
                if var not in self.warned_vars:
                    self.warned_vars.add(var)
                    unbound_variables_with_domain.add(var)
        if unbound_variables_with_domain:
            logger.warning(
                f"\nCartesian Product: "
                f"The following variables are not constrained "
                f"{unbound_variables_with_domain.unwrapped_values}"
                f"\nfor the query descriptor {self._name_}"
            )

    @property
    @lru_cache(maxsize=None)
    def _all_variable_instances_(self) -> List[Variable]:
        vars = []
        if self.selected_variables:
            vars.extend(self.selected_variables)
        if self._child_:
            vars.extend(self._child_._all_variable_instances_)
        return vars

    def __invert__(self):
        raise UnsupportedNegation(self.__class__)

    def __repr__(self):
        return self._name_

    @property
    def _plot_color_(self) -> ColorLegend:
        return ColorLegend("ObjectDescriptor", "#d62728")

    @property
    def _name_(self) -> str:
        return f"({', '.join(var._name_ for var in self.selected_variables)})"


@dataclass(eq=False)
class SetOf(QueryObjectDescriptor[T]):
    """
    A query over a set of variables.
    """

    ...


@dataclass(eq=False)
class Entity(QueryObjectDescriptor[T], CanBehaveLikeAVariable[T]):
    """
    A query over a single variable.
    """

    def __post_init__(self):
        self._var_ = self.selected_variable
        super().__post_init__()

    @property
    def selected_variable(self):
        return self.selected_variables[0] if self.selected_variables else None


@dataclass
class From:
    """
    A dataclass that holds the domain for a symbolic variable, this will be used instead of the global cache
    of the variable class type.
    """

    domain: Any
    """
    The domain to use for the symbolic variable.
    """


@dataclass(eq=False)
class Variable(CanBehaveLikeAVariable[T]):
    """
    A Variable that queries will assign. The Variable produces results of type `T`.
    """

    _type_: Type = field(default=MISSING)
    """
    The result type of the variable. (The value of `T`)
    """

    _name__: str
    """
    The name of the variable.
    """

    _kwargs_: Dict[str, Any] = field(default_factory=dict)
    """
    The properties of the variable as keyword arguments.
    """

    _domain_source_: Optional[From] = field(default=None, kw_only=True, repr=False)
    """
    An optional source for the variable domain. If not given, the global cache of the variable class type will be used
    as the domain, or if kwargs are given the type and the kwargs will be used to create/infer new values for the
    variable.
    """
    _domain_: HashedIterable = field(
        default_factory=HashedIterable, kw_only=True, repr=False
    )
    """
    The iterable domain of values for this variable.
    """
    _predicate_type_: Optional[PredicateType] = field(default=None, repr=False)
    """
    If this symbol is an instance of the Predicate class.
    """
    _is_inferred_: bool = field(default=False, repr=False)
    """
    Whether this variable should be inferred.
    """
    _child_vars_: Optional[Dict[str, SymbolicExpression]] = field(
        default_factory=dict, init=False, repr=False
    )
    """
    A dictionary mapping child variable names to variables, these are from the _kwargs_ dictionary. 
    """

    def __post_init__(self):
        self._validate_inputs_and_fill_missing_ones_()
        self._var_ = self
        super().__post_init__()
        # has to be after super init because this needs the node of this variable to be initialized first.
        self._update_child_vars_from_kwargs_()

    def _validate_inputs_and_fill_missing_ones_(self):
        if self._kwargs_ and not self._type_:
            raise ValueError(
                f"Variable {self._name_} has class keyword arguments but no type is specified."
            )
        self._child_ = None
        if self._domain_source_:
            self._update_domain_(self._domain_source_.domain)

    def _update_domain_(self, domain):
        if domain:
            if isinstance(domain, HashedIterable):
                self._domain_ = domain
                return
            elif not is_iterable(domain):
                domain = [HashedValue(domain)]
            self._domain_.set_iterable(domain)

    def _update_child_vars_from_kwargs_(self):
        for k, v in self._kwargs_.items():
            if isinstance(v, SymbolicExpression):
                self._child_vars_[k] = v
            else:
                self._child_vars_[k] = Literal(v, name=k)
        self._update_children_(*self._child_vars_.values())

    def _evaluate__(
        self,
        sources: Optional[Dict[int, HashedValue]] = None,
        parent: Optional[SymbolicExpression] = None,
    ) -> Iterable[OperationResult]:
        """
        A variable either is already bound in sources by other constraints (Symbolic Expressions).,
        or will yield from current domain if exists,
        or has no domain and will instantiate new values by constructing the type if the type is given.
        """
        self._eval_parent_ = parent
        sources = sources or {}
        if self._id_ in sources:
            yield OperationResult(sources, not bool(sources[self._id_]), self)
        elif self._domain_:
            for v in self._domain_:
                yield OperationResult(
                    {**sources, self._id_: HashedValue(v)}, False, self
                )
        elif self._should_be_instantiated_:
            yield from self._instantiate_using_child_vars_and_yield_results_(sources)
        else:
            raise ValueError("Cannot evaluate variable.")

    @cached_property
    def _should_be_instantiated_(self):
        return self._is_inferred_ or self._predicate_type_

    def _instantiate_using_child_vars_and_yield_results_(
        self, sources: Dict[int, HashedValue]
    ) -> Iterable[OperationResult]:
        for kwargs in self._generate_combinations_for_child_vars_values_(sources):
            # Build once: unwrapped hashed kwargs for already provided child vars
            bound_kwargs = {k: v[self._child_vars_[k]._id_] for k, v in kwargs.items()}
            instance = self._type_(**{k: hv.value for k, hv in bound_kwargs.items()})
            if self._predicate_type_ == PredicateType.SubClassOfPredicate:
                instance = instance()
            yield self._process_output_and_update_values_(instance, kwargs)

    def _generate_combinations_for_child_vars_values_(
        self, sources: Optional[Dict[int, HashedValue]] = None
    ):
        yield from generate_combinations(
            {k: var._evaluate__(sources) for k, var in self._child_vars_.items()}
        )

    def _process_output_and_update_values_(
        self, instance: Any, kwargs: Dict[str, OperationResult]
    ) -> OperationResult:
        """
        Process the predicate/variable instance and get the results.

        :param instance: The created instance.
        :param kwargs: The keyword arguments of the predicate/variable.
        :return: The results' dictionary.
        """
        hv = HashedValue(instance)
        # kwargs is a mapping from name -> {var_id: HashedValue};
        # we need a single dict {var_id: HashedValue}
        values = {self._id_: hv}
        for d in kwargs.values():
            values.update(d.bindings)
        return OperationResult(values, not bool(instance), self)

    @property
    def _name_(self):
        return self._name__

    @property
    @lru_cache(maxsize=None)
    def _all_variable_instances_(self) -> List[Variable]:
        variables = [self]
        for v in self._child_vars_.values():
            variables.extend(v._all_variable_instances_)
        return variables

    @property
    def _plot_color_(self) -> ColorLegend:
        if self._plot_color__:
            return self._plot_color__
        else:
            return ColorLegend("Variable", "cornflowerblue")

    @_plot_color_.setter
    def _plot_color_(self, value: ColorLegend):
        self._plot_color__ = value
        self._node_.color = value

    def __repr__(self):
        return self._name_


@dataclass(eq=False, init=False)
class Literal(Variable[T]):
    """
    Literals are variables that are not constructed by their type but by their given data.
    """

    def __init__(
        self, data: Any, name: Optional[str] = None, type_: Optional[Type] = None
    ):
        original_data = data
        data = [data]
        if not is_iterable(data):
            data = HashedIterable([data])
        if not type_:
            first_value = next(iter(data), None)
            type_ = type(first_value) if first_value else None
        if name is None:
            if type_:
                name = type_.__name__
            else:
                name = type(original_data).__name__
        super().__init__(_name__=name, _type_=type_, _domain_source_=From(data))

    @property
    def _plot_color_(self) -> ColorLegend:
        if self._plot_color__:
            return self._plot_color__
        else:
            return ColorLegend("Literal", "#949292")


@dataclass(eq=False)
class DomainMapping(CanBehaveLikeAVariable[T], ABC):
    """
    A symbolic expression the maps the domain of symbolic variables.
    """

    _child_: CanBehaveLikeAVariable[T]

    def __post_init__(self):
        super().__post_init__()
        self._var_ = self

    @property
    @lru_cache(maxsize=None)
    def _all_variable_instances_(self) -> List[Variable]:
        return self._child_._all_variable_instances_

    @cached_property
    def _type_(self):
        return self._child_._type_

    def _evaluate__(
        self,
        sources: Optional[Dict[int, HashedValue]] = None,
        parent: Optional[SymbolicExpression] = None,
    ) -> Iterable[OperationResult]:
        sources = sources or {}
        self._eval_parent_ = parent
        if self._id_ in sources:
            yield OperationResult(sources, not bool(sources[self._id_]), self)
            return
        child_val = self._child_._evaluate__(sources, parent=self)
        for child_v in child_val:
            for v in self._apply_mapping_(child_v[self._child_._id_]):
                yield OperationResult(
                    {**child_v.bindings, self._id_: v}, not bool(v), self
                )

    @abstractmethod
    def _apply_mapping_(self, value: HashedValue) -> Iterable[HashedValue]:
        """
        Apply the domain mapping to a symbolic value.
        """
        pass

    @property
    def _plot_color_(self) -> ColorLegend:
        if self._plot_color__:
            return self._plot_color__
        else:
            return ColorLegend("DomainMapping", "#8FC7B8")

    @_plot_color_.setter
    def _plot_color_(self, value: ColorLegend):
        self._plot_color__ = value
        self._node_.color = value


@dataclass(eq=False)
class Attribute(DomainMapping):
    """
    A symbolic attribute that can be used to access attributes of symbolic variables.
    """

    _attr_name_: str
    _child_type_: Type

    def __post_init__(self):
        super().__post_init__()
        with symbolic_mode(mode=None):
            if self._child_wrapped_cls_:
                self._path_ = self._child_._path_ + [
                    Association(
                        self._child_wrapped_cls_,
                        self._wrapped_type_,
                        self._wrapped_field_,
                    )
                ]

    def _update_path_(self):
        self._path_ = self._child_._path_ + [self._relation_]

    @cached_property
    def _relation_(self):
        return Association(
            self._child_wrapped_cls_, self._wrapped_type_, self._wrapped_field_
        )

    @cached_property
    def _wrapped_type_(self):
        return SymbolGraph().class_diagram.get_wrapped_class(self._type_)

    @cached_property
    def _type_(self):
        if self._child_wrapped_cls_:
            # try to get the type endpoint from a field
            try:
                return self._wrapped_field_.type_endpoint
            except (KeyError, AttributeError):
                return None
        else:
            wrapped_cls = WrappedClass(self._child_type_)
            wrapped_cls._class_diagram = SymbolGraph().class_diagram
            wrapped_field = WrappedField(
                wrapped_cls,
                [f for f in fields(self._child_type_) if f.name == self._attr_name_][0],
            )
            try:
                return wrapped_field.type_endpoint
            except (AttributeError, RuntimeError):
                return None

    @cached_property
    def _wrapped_field_(self) -> Optional[WrappedField]:
        return self._child_wrapped_cls_._wrapped_field_name_map_.get(
            self._attr_name_, None
        )

    @cached_property
    def _child_wrapped_cls_(self):
        return SymbolGraph().class_diagram.get_wrapped_class(self._child_type_)

    def _apply_mapping_(self, value: HashedValue) -> Iterable[HashedValue]:
        yield HashedValue(id_=value.id_, value=getattr(value.value, self._attr_name_))

    @property
    def _name_(self):
        return f"{self._child_._var_._name_}.{self._attr_name_}"


@dataclass(eq=False)
class Index(DomainMapping):
    """
    A symbolic indexing operation that can be used to access items of symbolic variables via [] operator.
    """

    _key_: Any

    def _apply_mapping_(self, value: HashedValue) -> Iterable[HashedValue]:
        yield HashedValue(id_=value.id_, value=value.value[self._key_])

    @property
    def _name_(self):
        return f"{self._child_._var_._name_}[{self._key_}]"


@dataclass(eq=False)
class Call(DomainMapping):
    """
    A symbolic call that can be used to call methods on symbolic variables.
    """

    _args_: Tuple[Any, ...] = field(default_factory=tuple)
    _kwargs_: Dict[str, Any] = field(default_factory=dict)

    def _apply_mapping_(self, value: HashedValue) -> Iterable[HashedValue]:
        if len(self._args_) > 0 or len(self._kwargs_) > 0:
            yield HashedValue(
                id_=value.id_, value=value.value(*self._args_, **self._kwargs_)
            )
        else:
            yield HashedValue(id_=value.id_, value=value.value())

    @property
    def _name_(self):
        return f"{self._child_._var_._name_}()"


@dataclass(eq=False)
class Flatten(DomainMapping):
    """
    Domain mapping that flattens an iterable-of-iterables into a single iterable of items.

    Given a child expression that evaluates to an iterable (e.g., Views.bodies), this mapping yields
    one solution per inner element while preserving the original bindings (e.g., the View instance),
    similar to UNNEST in SQL.
    """

    def __post_init__(self):
        if not isinstance(self._child_, SymbolicExpression):
            self._child_ = Literal(self._child_)
        super().__post_init__()
        self._path_ = self._child_._path_

    def _apply_mapping_(self, value: HashedValue) -> Iterable[HashedValue]:
        for inner_v in value.value:
            yield HashedValue(inner_v)

    @cached_property
    def _name_(self):
        return f"Flatten({self._child_._name_})"


@dataclass(eq=False)
class BinaryOperator(SymbolicExpression, ABC):
    """
    A base class for binary operators that can be used to combine symbolic expressions.
    """

    left: SymbolicExpression
    right: SymbolicExpression
    _child_: SymbolicExpression = field(init=False, default=None)
    cache: IndexedCache = field(default_factory=IndexedCache, init=False)
    right_cache: IndexedCache = field(default_factory=IndexedCache, init=False)

    def __post_init__(self):
        super().__post_init__()
        self.left, self.right = self._update_children_(self.left, self.right)
        combined_vars = self.left._unique_variables_.union(
            self.right._unique_variables_
        )
        self.cache.keys = [
            v.id_
            for v in combined_vars.filter(lambda v: not isinstance(v.value, Literal))
        ]
        right_vars = self.right._unique_variables_.filter(
            lambda v: not isinstance(v, Literal)
        )
        self.right_cache.keys = [v.id_ for v in right_vars]

    def _reset_only_my_cache_(self) -> None:
        super()._reset_only_my_cache_()
        self.cache.clear()
        self.right_cache.clear()

    def yield_final_output_from_cache(
        self,
        variables_sources: Dict[int, HashedValue],
        cache: Optional[IndexedCache] = None,
    ) -> Iterable[OperationResult]:
        cache = self.cache if cache is None else cache
        for output, is_false in cache.retrieve(variables_sources):
            self._is_false_ = is_false
            yield OperationResult(output, is_false, self)

    def update_cache(
        self, values: OperationResult, cache: Optional[IndexedCache] = None
    ):
        if not is_caching_enabled():
            return
        cache = self.cache if cache is None else cache
        filtered = {k: v for k, v in values.bindings.items() if k in cache.keys}
        cache.insert(filtered, output=self._is_false_)

    @property
    @lru_cache(maxsize=None)
    def _all_variable_instances_(self) -> List[Variable]:
        """
        Get the leaf instances of the symbolic expression.
        This is useful for accessing the leaves of the symbolic expression tree.
        """
        return self.left._all_variable_instances_ + self.right._all_variable_instances_

    @lru_cache(maxsize=None)
    def _projection_(self, when_true: Optional[bool] = True) -> HashedIterable[int]:
        """
        Return the projection for binary operators.

        Includes variables from both operands symmetrically to ensure non-empty dedup keys.
        """
        projection = HashedIterable()
        # Include variables from both left and right operands symmetrically
        projection.update(self.left._unique_variables_)
        projection.update(self.right._unique_variables_)
        if when_true or (when_true is None):
            for conclusion in self._conclusion_:
                projection.update(conclusion._unique_variables_)
        if self._parent_:
            projection.update(self._parent_._projection_(when_true))
        return projection


def not_contains(container, item) -> bool:
    """
    The inverted contains operation.

    :param container: The container.
    :param item: The item to test if contained in the container.
    :return:
    """
    return not operator.contains(container, item)


@dataclass(eq=False)
class Comparator(BinaryOperator):
    """
    A symbolic equality check that can be used to compare symbolic variables using a provided comparison operation.
    """

    left: CanBehaveLikeAVariable
    right: CanBehaveLikeAVariable
    operation: Callable[[Any, Any], bool]
    operation_name_map: ClassVar[Dict[Any, str]] = {
        operator.eq: "==",
        operator.ne: "!=",
        operator.lt: "<",
        operator.le: "<=",
        operator.gt: ">",
        operator.ge: ">=",
    }

    @property
    def _name_(self):
        if self.operation in self.operation_name_map:
            return self.operation_name_map[self.operation]
        return self.operation.__name__

    def _reset_only_my_cache_(self) -> None:
        super()._reset_only_my_cache_()
        self.cache.clear()

    def _evaluate__(
        self,
        sources: Optional[Dict[int, HashedValue]] = None,
        parent: Optional[SymbolicExpression] = None,
    ) -> Iterable[OperationResult]:
        """
        Compares the left and right symbolic variables using the "operation".
        """
        sources = sources or {}
        self._eval_parent_ = parent

        if self._id_ in sources:
            yield OperationResult(sources, self._is_false_, self)
            return

        if is_caching_enabled() and self.cache.check(sources):
            yield from self.yield_final_output_from_cache(sources)
            return

        first_operand, second_operand = self.get_first_second_operands(sources)

        yield from (
            OperationResult(
                second_val.bindings, not self.apply_operation(second_val), self
            )
            for first_val in filter(
                lambda v: v.is_true, first_operand._evaluate__(sources, parent=self)
            )
            for second_val in filter(
                lambda v: v.is_true,
                second_operand._evaluate__(first_val.bindings, parent=self),
            )
        )

    def apply_operation(self, operand_values: OperationResult) -> bool:
        res = self.operation(
            operand_values[self.left._id_].value, operand_values[self.right._id_].value
        )
        self._is_false_ = not res
        operand_values[self._id_] = HashedValue(res)
        self.update_cache(operand_values)
        return res

    def get_first_second_operands(
        self, sources: Dict[int, HashedValue]
    ) -> Tuple[SymbolicExpression, SymbolicExpression]:
        if sources and any(
            v.value._var_._id_ in sources for v in self.right._unique_variables_
        ):
            return self.right, self.left
        else:
            return self.left, self.right

    @property
    def _plot_color_(self) -> ColorLegend:
        return ColorLegend("Comparator", "#ff7f0e")


@dataclass(eq=False)
class LogicalOperator(SymbolicExpression[T], ABC):
    """
    A symbolic operation that can be used to combine multiple symbolic expressions using logical constraints on their
    truth values. Examples are conjunction (AND), disjunction (OR), negation (NOT), and conditional quantification
    (ForALL, Exists).
    """

    @property
    def _name_(self):
        return self.__class__.__name__

    @property
    def _plot_color_(self) -> ColorLegend:
        return ColorLegend("LogicalOperator", "#2ca02c")


@dataclass(eq=False)
class Not(LogicalOperator[T]):
    """
    The logical negation of a symbolic expression. Its truth value is the opposite of its child's truth value. This is
    used when you want bindings that satisfy the negated condition (i.e., that doesn't satisfy the original condition).
    """

    _child_: SymbolicExpression[T]

    def _evaluate__(
        self,
        sources: Optional[Dict[int, HashedValue]] = None,
        parent: Optional[SymbolicExpression] = None,
    ) -> Iterable[OperationResult]:
        sources = sources or {}
        self._eval_parent_ = parent
        for v in self._child_._evaluate__(sources, parent=self):
            self._is_false_ = v.is_true
            yield OperationResult(v.bindings, self._is_false_, self)

    @property
    def _all_variable_instances_(self) -> List[Variable]:
        return self._child_._all_variable_instances_


@dataclass(eq=False)
class LogicalBinaryOperator(LogicalOperator[T], BinaryOperator, ABC): ...


@dataclass(eq=False, repr=False)
class AND(LogicalBinaryOperator):
    """
    A symbolic AND operation that can be used to combine multiple symbolic expressions.
    """

    def _evaluate__(
        self,
        sources: Optional[Dict[int, HashedValue]] = None,
        parent: Optional[SymbolicExpression] = None,
    ) -> Iterable[OperationResult]:
        sources = sources or {}
        self._eval_parent_ = parent
        left_values = self.left._evaluate__(sources, parent=self)
        for left_value in left_values:
            self._is_false_ = left_value.is_false
            if self._is_false_:
                yield OperationResult(left_value.bindings, self._is_false_, self)
            elif self.check_right_cache(left_value):
                yield from self.yield_final_output_from_cache(
                    left_value.bindings, self.right_cache
                )
            else:
                yield from self.evaluate_right(left_value)

    def check_right_cache(self, left_value: OperationResult):
        return (
            is_caching_enabled()
            and self.right_cache.cache
            and self.right_cache.check(left_value.bindings)
        )

    def evaluate_right(self, left_value: OperationResult) -> Iterable[OperationResult]:
        right_values = self.right._evaluate__(left_value.bindings, parent=self)
        for right_value in right_values:
            self._is_false_ = right_value.is_false
            self.update_cache(right_value, self.right_cache)
            yield OperationResult(right_value.bindings, self._is_false_, self)


@dataclass(eq=False)
class OR(LogicalBinaryOperator, ABC):
    """
    A symbolic single choice operation that can be used to choose between multiple symbolic expressions.
    """

    left_evaluated: bool = field(default=False, init=False)
    right_evaluated: bool = field(default=False, init=False)

    @lru_cache(maxsize=None)
    def _projection_(self, when_true: Optional[bool] = True) -> HashedIterable[int]:
        """
        Return the projection for OR operators.

        Includes variables from both operands symmetrically to ensure non-empty dedup keys.
        """
        projection = HashedIterable()
        # Include variables from both left and right operands symmetrically
        projection.update(self.left._unique_variables_)
        projection.update(self.right._unique_variables_)
        if when_true or (when_true is None):
            for conclusion in self.left._conclusion_:
                projection.update(conclusion._unique_variables_)
            for conclusion in self.right._conclusion_:
                projection.update(conclusion._unique_variables_)
        if self._parent_:
            projection.update(self._parent_._projection_(when_true))
        return projection

    def evaluate_left(
        self,
        sources: Dict[int, HashedValue],
    ) -> Iterable[OperationResult]:
        """
        Evaluate the left operand, taking into consideration if it should yield when it is False.

        :param sources: The current bindings to use for evaluation.
        :return: The new bindings after evaluating the left operand (and possibly right operand).
        """
        left_values = self.left._evaluate__(sources, parent=self)

        for left_value in left_values:
            self.left_evaluated = True
            left_is_false = left_value.is_false
            if left_is_false:
                yield from self.evaluate_right(left_value.bindings)
            else:
                self._is_false_ = False
                yield OperationResult(left_value.bindings, self._is_false_, self)

    def evaluate_right(
        self, sources: Dict[int, HashedValue]
    ) -> Iterable[OperationResult]:
        """
        Evaluate the right operand.

        :param sources: The current bindings to use during evaluation.
        :return: The new bindings after evaluating the right operand.
        """

        self.left_evaluated = False

        right_values = self.right._evaluate__(sources, parent=self)

        for right_value in right_values:
            self._is_false_ = right_value.is_false
            self.right_evaluated = True
            yield OperationResult(right_value.bindings, self._is_false_, self)

        self.right_evaluated = False


@dataclass(eq=False)
class Union(OR):
    """
    This operator is a version of the OR operator that always evaluates both the left and the right operand.
    """

    def _evaluate__(
        self,
        sources: Optional[Dict[int, HashedValue]] = None,
        parent: Optional[SymbolicExpression] = None,
    ) -> Iterable[OperationResult]:
        sources = sources or {}
        self._eval_parent_ = parent

        yield from self.evaluate_left(sources)
        yield from self.evaluate_right(sources)


@dataclass(eq=False)
class ElseIf(OR):
    """
    A version of the OR operator that evaluates the right operand only when the left operand is False.
    """

    def _evaluate__(
        self,
        sources: Optional[Dict[int, HashedValue]] = None,
        parent: Optional[SymbolicExpression] = None,
    ) -> Iterable[OperationResult]:
        """
        Constrain the symbolic expression based on the indices of the operands.
        This method overrides the base class method to handle ElseIf logic.
        """
        sources = sources or {}
        self._eval_parent_ = parent
        yield from self.evaluate_left(sources)


@dataclass(eq=False)
class QuantifiedConditional(LogicalBinaryOperator, ABC):
    """
    This is the super class of the universal, and existential conditional operators. It is a binary logical operator
    that has a quantified variable and a condition on the values of that variable.
    """

    @property
    def variable(self):
        return self.left

    @variable.setter
    def variable(self, value):
        self.left = value

    @property
    def condition(self):
        return self.right

    @condition.setter
    def condition(self, value):
        self.right = value


@dataclass(eq=False)
class ForAll(QuantifiedConditional):
    """
    This operator is the universal conditional operator. It returns bindings that satisfy the condition for all the
    values of the quantified variable. It short circuits by ignoring the bindings that doesn't satisfy the condition.
    """

    @property
    @lru_cache(maxsize=None)
    def condition_unique_variable_ids(self) -> List[int]:
        return [
            v.id_
            for v in self.condition._unique_variables_.difference(
                self.left._unique_variables_
            )
        ]

    def _evaluate__(
        self,
        sources: Optional[Dict[int, HashedValue]] = None,
        parent: Optional[SymbolicExpression] = None,
    ) -> Iterable[OperationResult]:
        sources = sources or {}
        self._eval_parent_ = parent

        solution_set = None

        for var_val in self.variable._evaluate__(sources, parent=self):
            if solution_set is None:
                solution_set = self.get_all_candidate_solutions(var_val.bindings)
            else:
                solution_set = [
                    sol
                    for sol in solution_set
                    if self.evaluate_condition({**sol, **var_val.bindings})
                ]
            if not solution_set:
                solution_set = []
                break

        # Yield the remaining bindings (non-universal) merged with the incoming sources
        yield from [
            OperationResult({**sources, **sol}, False, self) for sol in solution_set
        ]

    def get_all_candidate_solutions(self, sources: Dict[int, HashedValue]):
        values_that_satisfy_condition = []
        # Evaluate the condition under this particular universal value
        for condition_val in self.condition._evaluate__(sources, parent=self):
            if condition_val.is_false:
                continue
            condition_val_bindings = {
                k: v
                for k, v in condition_val.bindings.items()
                if k in self.condition_unique_variable_ids
            }
            values_that_satisfy_condition.append(condition_val_bindings)
        return values_that_satisfy_condition

    def evaluate_condition(self, sources: Dict[int, HashedValue]) -> bool:
        for condition_val in self.condition._evaluate__(sources, parent=self):
            return condition_val.is_true
        return False

    def __invert__(self):
        return Exists(self.variable, self.condition.__invert__())


@dataclass(eq=False)
class Exists(QuantifiedConditional):
    """
    An existential checker that checks if a condition holds for any value of the variable given, the benefit
    of this is that this short circuits the condition and returns True if the condition holds for any value without
    getting all the condition values that hold for one specific value of the variable.
    """

    def _evaluate__(
        self,
        sources: Optional[Dict[int, HashedValue]] = None,
        parent: Optional[SymbolicExpression] = None,
    ) -> Iterable[OperationResult]:
        sources = sources or {}
        self._eval_parent_ = parent
        for var_val in self.variable._evaluate__(sources, parent=self):
            yield from self.evaluate_condition(var_val.bindings)

    def evaluate_condition(
        self, sources: Dict[int, HashedValue]
    ) -> Iterable[OperationResult]:
        # Evaluate the condition under this particular universal value
        for condition_val in self.condition._evaluate__(sources, parent=self):
            self._is_false_ = condition_val.is_false
            if not self._is_false_:
                yield OperationResult(condition_val.bindings, False, self)
                break

    def __invert__(self):
        return ForAll(self.variable, self.condition.__invert__())


OperatorOptimizer = Callable[[SymbolicExpression, SymbolicExpression], LogicalOperator]


def chained_logic(
    operator: TypingUnion[Type[LogicalOperator], OperatorOptimizer], *conditions
):
    """
    A chian of logic operation over multiple conditions, e.g. cond1 | cond2 | cond3.

    :param operator: The symbolic operator to apply between the conditions.
    :param conditions: The conditions to be chained.
    """
    prev_operation = None
    for condition in conditions:
        if prev_operation is None:
            prev_operation = condition
            continue
        prev_operation = operator(prev_operation, condition)
    return prev_operation


@contextmanager
def rule_mode(query: Optional[SymbolicExpression] = None):
    """
    Wrapper around symbolic construction mode to easily enable rule mode
    """
    # delegate to symbolic_mode
    with symbolic_mode(query, EQLMode.Rule) as ctx:
        yield ctx


@contextmanager
def symbolic_mode(
    query: Optional[SymbolicExpression] = None, mode: EQLMode = EQLMode.Query
):
    """
    Context manager to temporarily enable symbolic construction mode.

    Within the context, calling classes decorated with ``@symbol`` produces
    symbolic Variables instead of real instances.

    :param query: Optional symbolic expression to also enter/exit as a context.
    :param mode: The symbolic mode to set. (Default: EQLMode.Query)
    """
    prev_mode = _symbolic_mode.get()
    try:
        if query is not None:
            query.__enter__(in_rule_mode=True)
        _set_symbolic_mode(mode)
        yield SymbolicExpression._current_parent_()
    finally:
        if query is not None:
            query.__exit__()
        _set_symbolic_mode(prev_mode)


def properties_to_expression_tree(
    var: CanBehaveLikeAVariable, properties: Dict[str, Any]
) -> SymbolicExpression:
    """
    Convert properties of a variable to a symbolic expression.
    """
    with symbolic_mode():
        conditions = [getattr(var, k) == v for k, v in properties.items()]
        expression = None
        if len(conditions) == 1:
            expression = conditions[0]
        elif len(conditions) > 1:
            expression = chained_logic(AND, *conditions)
    return expression


def optimize_or(left: SymbolicExpression, right: SymbolicExpression) -> OR:
    with symbolic_mode(mode=None):
        left_vars = left._unique_variables_.filter(
            lambda v: not isinstance(v.value, Literal)
        )
        right_vars = right._unique_variables_.filter(
            lambda v: not isinstance(v.value, Literal)
        )
        if set(left_vars.unwrapped_values) == set(right_vars.unwrapped_values):
            return ElseIf(left, right)
        else:
            return Union(left, right)<|MERGE_RESOLUTION|>--- conflicted
+++ resolved
@@ -51,12 +51,9 @@
     MultipleSolutionFound,
     NoSolutionFound,
     UsageError,
-<<<<<<< HEAD
+    UnsupportedNegation,
     GreaterThanExpectedNumberOfSolutions,
     LessThanExpectedNumberOfSolutions,
-=======
-    UnsupportedNegation,
->>>>>>> 022e75e0
 )
 from .utils import IDGenerator, is_iterable, generate_combinations
 from .hashed_data import HashedValue, HashedIterable, T
